classdef EEGAcquisitionManager < handle
    properties (Access = private)
        % 各種マネージャーインスタンス
        lslManager
        udpManager
        guiController
        dataManager
        
        % 前処理コンポーネント
        artifactRemover
        baselineCorrector
        downSampler
        firFilter
        notchFilter
        normalizer
        
        % 特徴抽出コンポーネント
        powerExtractor
        faaExtractor
        abRatioExtractor
        cspExtractor
        emotionExtractor
        
        % 分類器コンポーネント
        svmClassifier
        ecocClassifier
        cnnClassifier
        
        % 設定とデータ管理
        params
        rawData
        labels
        emgData         % EMGデータ
        emgLabels       % EMG用ラベル
        classifiers      % 分類器モデルを保持する構造体
        results          % 解析結果を保持する構造体
        normParams
        optimalThreshold
       
        % 状態管理
        isRunning
        isPaused
        currentTotalSamples
        
        % データバッファ
        dataBuffer
        emgBuffer           % EMGデータバッファ
        emgBufferSize      % EMGバッファサイズ
        bufferSize
        processingWindow    % 処理ウィンドウサイズ（サンプル数）
        slidingStep        % スライディングステップ（サンプル数）
        
        % タイマー
        acquisitionTimer
        processingTimer
        
        % データ管理用
        tempDataFiles
        fileIndex
        lastSaveTime
        lastSavedFilePath    % 最後に保存したファイルのパス
        latestResults           % UDP送信用の最新結果保持用
        
        % サンプル数管理用の変数を追加
        totalSampleCount    % 累積サンプル数
        lastResetSampleCount % 最後のリセット時のサンプル数
        emgSampleCount  % EMG用サンプルカウンタ
    end
    
    methods (Access = public)
        function obj = EEGAcquisitionManager(params)
            obj.params = params;
            obj.isRunning = false;
            obj.isPaused = false;
            
            % 初期化
            obj.initializeDataBuffers();
            obj.initializeResults();
            obj.initializeManagers();
            obj.setupTimers();

            % 保存ディレクトリの作成
            if ~exist(params.acquisition.save.path, 'dir')
                mkdir(params.acquisition.save.path);
            end
            
            % データ管理の初期化
            obj.tempDataFiles = {};
            obj.fileIndex = 1;
            
            % サンプル数カウンタの初期化
            obj.totalSampleCount = 0;
            obj.lastResetSampleCount = 0;
            
            % EMG関連の初期化を追加
            obj.emgData = [];
            obj.emgLabels = [];
            obj.emgSampleCount = 0;
        end
        
        function delete(obj)
            try
                % タイマーの停止と削除
                if ~isempty(obj.acquisitionTimer)
                    % タイマーが実行中かどうかを確認
                    if isa(obj.acquisitionTimer, 'timer')
                        if isvalid(obj.acquisitionTimer)
                            if strcmp(obj.acquisitionTimer.Running, 'on')
                                stop(obj.acquisitionTimer);
                                % タイマーが完全に停止するまで待機
                                while strcmp(obj.acquisitionTimer.Running, 'on')
                                    pause(0.1);
                                end
                            end
                            delete(obj.acquisitionTimer);
                        end
                    end
                    obj.acquisitionTimer = [];
                end

                % UDPManagerのクリーンアップ
                if ~isempty(obj.udpManager)
                    delete(obj.udpManager);
                    obj.udpManager = [];
                end

                % 一時ファイルの削除
                if ~isempty(obj.tempDataFiles)
                    for i = 1:length(obj.tempDataFiles)
                        if exist(obj.tempDataFiles{i}, 'file')
                            delete(obj.tempDataFiles{i});
                        end
                    end
                    obj.tempDataFiles = {};
                end

            catch ME
                warning(ME.identifier, '%s', ME.message);
                % エラースタックの表示（デバッグ用）
                disp(getReport(ME, 'extended'));
            end
        end
        
        function start(obj)
            if ~obj.isRunning
                obj.isRunning = true;
                obj.isPaused = false;
                
                % データ収集の初期化
                obj.rawData = [];
                obj.labels = [];
                obj.tempDataFiles = {};
                obj.fileIndex = 1;
                
                % タイマー関連の初期化
                obj.lastSaveTime = uint64(tic);  % uint64として保存
                obj.processingTimer = tic;  % 計測開始時間の記録
                
                obj.guiController.updateStatus('Recording');
                start(obj.acquisitionTimer);
                
            end
        end
        
<<<<<<< HEAD
        
=======
        function stop(obj)
            if obj.isRunning
                try
                    % 状態フラグを即座に更新
                    obj.isRunning = false;
                    obj.isPaused = false;

                    % タイマーの停止を最優先
                    if ~isempty(obj.acquisitionTimer)
                        % タイマーが実行中かどうかを確認
                        if strcmp(obj.acquisitionTimer.Running, 'on')
                            stop(obj.acquisitionTimer);
                            % タイマーが完全に停止するまで待機
                            while strcmp(obj.acquisitionTimer.Running, 'on')
                                pause(0.1);
                            end
                        end
                        delete(obj.acquisitionTimer);
                        obj.acquisitionTimer = [];
                    end

                    % 最後のデータを保存
                    if ~isempty(obj.rawData)
                        obj.saveTemporaryData();
                    end

                    % データのマージと保存
                    obj.mergeAndSaveData();

                    % GUIの終了前に全てのタイマーが完全に停止したことを確認
                    pause(0.2); % 完全な停止を確実にするための短い待機

                    % GUIの終了
                    if ~isempty(obj.guiController)
                        obj.guiController.closeAllWindows();
                    end

                    % 全てのリソースを解放
                    delete(obj);

                catch ME
                    warning(ME.identifier, '%s', ME.message);
                    % エラーが発生しても、リソースのクリーンアップを試みる
                    try
                        if ~isempty(obj.acquisitionTimer)
                            delete(obj.acquisitionTimer);
                        end
                        if ~isempty(obj.guiController)
                            obj.guiController.closeAllWindows();
                        end
                        delete(obj);
                    catch
                        % クリーンアップ中のエラーは無視
                    end
                end
            end
        end
>>>>>>> c612f9fb
        
        function pause(obj)
            if obj.isRunning && ~obj.isPaused
                obj.isPaused = true;
                obj.guiController.updateStatus('Paused');
            end
        end
        
        function resume(obj)
            if obj.isRunning && obj.isPaused
                obj.isPaused = false;
                obj.guiController.updateStatus('Recording');
            end
        end
        
        function acquireData(obj)
            try
                if obj.isRunning && ~obj.isPaused
                    % データの取得
                    [eegData, emgData] = obj.lslManager.getData();

                    if ~isempty(eegData)
                        % EEGデータの蓄積
                        obj.rawData = [obj.rawData, eegData];
                        
                        % EMGデータの処理（EMGが有効な場合のみ）
                        if obj.params.acquisition.emg.enable && ~isempty(emgData)
                            obj.emgData = [obj.emgData, emgData];
                        end

                        % バッファの更新
                        obj.updateDataBuffer(eegData);

                        % トリガーの確認と記録
                        trigger = obj.udpManager.receiveTrigger();
                        if ~isempty(trigger)
                            % EEGサンプル数の計算
                            currentEEGSamples = obj.totalSampleCount + size(obj.rawData, 2);

                            % EEGトリガー情報の設定
                            eegTrigger = trigger;
                            eegTrigger.sample = currentEEGSamples;
                            obj.labels = [obj.labels; eegTrigger];

                            % EMGトリガー情報の設定（EMGが有効な場合のみ）
                            if obj.params.acquisition.emg.enable
                                currentEMGSamples = obj.emgSampleCount + size(obj.emgData, 2);
                                emgTrigger = trigger;
                                emgTrigger.sample = currentEMGSamples;
                                obj.emgLabels = [obj.emgLabels; emgTrigger];
                            end

                            fprintf('Trigger received - Value: %d\n', trigger.value);
                            fprintf('EEG sample: %d\n', currentEEGSamples);
                            if obj.params.acquisition.emg.enable
                                fprintf('EMG sample: %d\n', currentEMGSamples);
                            end
                        end

                        % 定期保存の確認
                        if toc(obj.lastSaveTime) >= obj.params.acquisition.save.saveInterval
                            % サンプルカウンタの更新
                            obj.totalSampleCount = obj.totalSampleCount + size(obj.rawData, 2);
                            obj.emgSampleCount = obj.emgSampleCount + size(obj.emgData, 2);

                            % 一時保存の実行
                            obj.saveTemporaryData();
                        end

                        % GUI処理の更新
                        if any([obj.params.gui.display.visualization.enable.rawData, ...
                                obj.params.gui.display.visualization.enable.emgData, ...
                                obj.params.gui.display.visualization.enable.spectrum, ...
                                obj.params.gui.display.visualization.enable.ersp])
                            obj.processGUI();
                        end

                        % スライダー処理（一定間隔で実行）
                        if obj.params.gui.slider.enable && ...
                           ~obj.isPaused && ...
                           size(obj.dataBuffer, 2) >= obj.slidingStep
                            obj.updateSliderValue();
                        end
                    end
                end
            catch ME
                % エラー情報の詳細な記録
                errorInfo = struct();
                errorInfo.message = ME.message;
                errorInfo.stack = ME.stack;
                errorInfo.time = datetime('now');
                errorInfo.dataInfo = struct(...
                    'rawDataSize', size(obj.rawData), ...
                    'bufferSize', size(obj.dataBuffer));
                if obj.params.acquisition.emg.enable
                    errorInfo.dataInfo.emgDataSize = size(obj.emgData);
                end

                % エラーログの保存
                errorLogFile = fullfile(obj.params.acquisition.save.path, ...
                    sprintf('error_log_%s.mat', datestr(now, 'yyyymmdd_HHMMSS')));
                save(errorLogFile, 'errorInfo');

                % エラー情報の表示
                fprintf('Data acquisition error: %s\n', ME.message);
                fprintf('Stack trace:\n');
                disp(getReport(ME, 'extended'));

                % GUIにエラーを表示
                if ~isempty(obj.guiController)
                    obj.guiController.showError('Data Acquisition Error', ...
                        sprintf('Error: %s\nCheck error log for details.', ME.message));
                end

                % 重大なエラーの場合は収録を停止
                if strcmpi(ME.identifier, 'MATLAB:nomem') || ...
                   contains(lower(ME.message), 'fatal') || ...
                   contains(lower(ME.message), 'critical')
                    fprintf('Critical error detected. Stopping acquisition...\n');
                    obj.stop();
                end
            end
        end
    end
    
    methods (Access = private)
        function initializeManagers(obj)
            % 各マネージャーの初期化
            try
                obj.lslManager = LSLManager(obj.params);
                obj.udpManager = UDPManager(obj.params);
                obj.dataManager = DataManager(obj.params);
                obj.guiController = GUIControllerManager(obj.params);
                
                % 前処理コンポーネントの初期化
                obj.artifactRemover = ArtifactRemover(obj.params);
                obj.baselineCorrector = BaselineCorrector(obj.params);
                obj.downSampler = DownSampler(obj.params);
                obj.firFilter = FIRFilterDesigner(obj.params);
                obj.notchFilter = NotchFilterDesigner(obj.params);
                obj.normalizer = EEGNormalizer(obj.params);
                
                % 特徴抽出コンポーネントの初期化
                obj.powerExtractor = PowerExtractor(obj.params);
                obj.faaExtractor = FAAExtractor(obj.params);
                obj.abRatioExtractor = ABRatioExtractor(obj.params);
                obj.cspExtractor = CSPExtractor(obj.params);
                obj.emotionExtractor = EmotionExtractor(obj.params);
                
                % 分類器コンポーネントの初期化
                obj.svmClassifier = SVMClassifier(obj.params);
                obj.ecocClassifier = ECOCClassifier(obj.params);
                obj.cnnClassifier = CNNClassifier(obj.params);
                
                % classifiersストラクチャの初期化
                obj.classifiers = struct(...
                    'svm', [], ...
                    'ecoc', [], ...
                    'cnn', [] ...
                );
                
                % GUIコールバック
                obj.setupGUICallbacks();
                
                % オンラインモードならオンライン初期化
                if strcmpi(obj.params.acquisition.mode, 'online')
                    obj.initializeOnline();
                end
            catch ME
                error('Failed to initialize managers: %s', ME.message);
            end
        end
        
        function initializeResults(obj)
            obj.results = struct(...
                'power', [], ...
                'faa', [], ...
                'abRatio', [], ...
                'emotion', [], ...
                'csp', struct(...
                    'filters', [], ...
                    'features', [], ...
                    'parameters', struct(...
                        'numFilters', obj.params.feature.csp.patterns, ...
                        'regularization', obj.params.feature.csp.regularization, ...
                        'method', 'standard' ...
                    ) ...
                ), ...
                'predict', [] ...
            );
        end
        
        function setupGUICallbacks(obj)
            % 既存のコールバック設定に追加
            callbacks = struct(...
                'onStart', @() obj.start(), ...
                'onStop', @() obj.stop(), ...
                'onPause', @() obj.pause(), ...
                'onResume', @() obj.resume(), ...
                'onLabel', @(value) obj.handleLabel(value), ...
                'onParamChange', @(param, value) obj.updateParameter(param, value));
            
            obj.guiController.setCallbacks(callbacks);
        end
        
        function setupTimers(obj)
            % 既存のタイマーが存在する場合は削除
            if ~isempty(obj.acquisitionTimer)
                if isa(obj.acquisitionTimer, 'timer') && isvalid(obj.acquisitionTimer)
                    stop(obj.acquisitionTimer);
                    delete(obj.acquisitionTimer);
                end
                obj.acquisitionTimer = [];
            end

            % データ収集用タイマーの設定
            updateInterval = 0.15;
            obj.acquisitionTimer = timer(...
                'ExecutionMode', 'fixedRate', ...   fixedRate or fixedSpacing
                'Period', updateInterval, ...
                'TimerFcn', @(~,~) obj.acquireData());
        end
        
        function handleLabel(obj, trigger)
            if obj.isRunning && ~obj.isPaused
                try
                    % EEGサンプル数の計算
                    currentEEGSamples = obj.totalSampleCount + size(obj.rawData, 2);

                    % EMGサンプル数の計算
                    currentEMGSamples = obj.emgSampleCount + size(obj.emgData, 2);

                    % EEGのトリガー情報を設定
                    eegTrigger = trigger;
                    eegTrigger.sample = currentEEGSamples;
                    obj.labels = [obj.labels; eegTrigger];

                    % EMGのトリガー情報を設定
                    emgTrigger = trigger;
                    emgTrigger.sample = currentEMGSamples;
                    obj.emgLabels = [obj.emgLabels; emgTrigger];

                    % デバッグ情報の出力
                    fprintf('Label recorded - Button press\n');
                    fprintf('Trigger value: %d\n', trigger.value);
                    fprintf('EEG sample: %d\n', currentEEGSamples);
                    fprintf('EMG sample: %d\n', currentEMGSamples);

                    % GUIのステータス更新
                    if ~isempty(obj.guiController)
                        obj.guiController.updateStatus(sprintf('Label recorded: %d', trigger.value));
                    end
                    
                    drawnow;

                catch ME
                    warning(ME.identifier, '%s', ME.message);
                    fprintf('Stack trace:\n');
                    disp(getReport(ME, 'extended'));
                end
            end
        end
        
        function saveTemporaryData(obj)
            try
                % データの有無をチェック
                if isempty(obj.rawData) && isempty(obj.emgData)
                    fprintf('No new data to save\n');
                    return;
                end

                % 最小データ長チェック（例：1秒分のデータ）
                minSamples = obj.params.device.sampleRate;
                if size(obj.rawData, 2) < minSamples
                    fprintf('Insufficient data length for saving (%d < %d samples)\n', ...
                        size(obj.rawData, 2), minSamples);
                    return;
                end

                % 一時ファイル名の生成
                tempFilename = sprintf('%s_temp_%d.mat', ...
                    obj.params.acquisition.save.name, obj.fileIndex);
                tempFilePath = fullfile(obj.params.acquisition.save.path, tempFilename);

                % データの構造体作成
                tempData = struct();

                % EEGデータの保存
                if ~isempty(obj.rawData)
                    tempData.rawData = obj.rawData;
                    tempData.labels = obj.labels;
                    fprintf('Saving EEG data: %d samples\n', size(obj.rawData, 2));
                end

                % EMGデータの保存（EMGが有効な場合）
                if obj.params.acquisition.emg.enable && ~isempty(obj.emgData)
                    tempData.emgData = obj.emgData;
                    tempData.emgLabels = obj.emgLabels;
                    fprintf('Saving EMG data: %d samples\n', size(obj.emgData, 2));
                end

                % メタデータの追加
                tempData.savingInfo = struct(...
                    'timestamp', datetime('now'), ...
                    'totalSamples', obj.totalSampleCount + size(obj.rawData, 2), ...
                    'fileIndex', obj.fileIndex, ...
                    'sampleRate', obj.params.device.sampleRate);

                % データの保存
                save(tempFilePath, '-struct', 'tempData', '-v7.3');
                obj.tempDataFiles{end+1} = tempFilePath;

                % メモリのクリア
                obj.rawData = [];
                obj.emgData = [];
                obj.labels = [];
                obj.emgLabels = [];

                % カウンタの更新
                obj.fileIndex = obj.fileIndex + 1;
                obj.lastSaveTime = tic;

                fprintf('Temporary data saved: %s\n', tempFilename);
                fprintf('Total temp files: %d\n', length(obj.tempDataFiles));

            catch ME
                warning(ME.identifier, 'Failed to save temporary data: %s', ME.message);
                fprintf('Error stack:\n');
                disp(getReport(ME, 'extended'));
            end
        end

        function cleanupTempFiles(obj)
            % 一時ファイルの削除
            for i = 1:length(obj.tempDataFiles)
                if exist(obj.tempDataFiles{i}, 'file')
                    delete(obj.tempDataFiles{i});
                end
            end
            obj.tempDataFiles = {};
        end
        
        function logError(obj, ME)
            % エラーログの保存
            errorLog = struct(...
                'message', ME.message, ...
                'identifier', ME.identifier, ...
                'stack', ME.stack, ...
                'time', datetime('now'), ...
                'dataInfo', struct(...
                'rawDataSize', size(obj.rawData), ...
                'labelsSize', size(obj.labels), ...
                'tempFilesCount', length(obj.tempDataFiles)));
            
            % エラーログファイルの保存
            errorLogFile = fullfile(obj.params.acquisition.save.path, ...
                sprintf('error_log_%s.mat', datestr(now, 'yyyymmdd_HHMMSS')));
            save(errorLogFile, 'errorLog');
        end
        
        % 一時ファイルの統合を行う補助関数
        function [mergedEEG, mergedEMG, mergedLabels, mergedEMGLabels] = mergeTempFiles(obj)
            try
                % サイズの初期計算
                totalEEGSamples = 0;
                totalEMGSamples = 0;
                totalLabels = 0;
                totalEMGLabels = 0;

                % 各一時ファイルのサイズを計算
                for i = 1:length(obj.tempDataFiles)
                    if exist(obj.tempDataFiles{i}, 'file')
                        fileInfo = load(obj.tempDataFiles{i});
                        totalEEGSamples = totalEEGSamples + size(fileInfo.rawData, 2);

                        % EMGデータがある場合のみ計算
                        if isfield(fileInfo, 'emgData')
                            totalEMGSamples = totalEMGSamples + size(fileInfo.emgData, 2);
                        end

                        if isfield(fileInfo, 'labels')
                            totalLabels = totalLabels + length(fileInfo.labels);
                        end
                        if isfield(fileInfo, 'emgLabels')
                            totalEMGLabels = totalEMGLabels + length(fileInfo.emgLabels);
                        end
                    end
                end

                % 配列の初期化
                mergedEEG = zeros(obj.params.device.channelCount, totalEEGSamples);

                % EMGが有効な場合のみ初期化
                if obj.params.acquisition.emg.enable
                    mergedEMG = zeros(obj.params.acquisition.emg.channels.count, totalEMGSamples);
                else
                    mergedEMG = [];
                end

                % ラベル配列の初期化
                emptyStruct = struct('value', [], 'time', [], 'sample', []);
                mergedLabels = repmat(emptyStruct, totalLabels, 1);
                mergedEMGLabels = repmat(emptyStruct, totalEMGLabels, 1);

                % データの統合
                currentEEGSample = 1;
                currentEMGSample = 1;
                labelIndex = 1;
                emgLabelIndex = 1;

                for i = 1:length(obj.tempDataFiles)
                    if exist(obj.tempDataFiles{i}, 'file')
                        fileData = load(obj.tempDataFiles{i});

                        % EEGデータの統合
                        eegCount = size(fileData.rawData, 2);
                        mergedEEG(:, currentEEGSample:currentEEGSample+eegCount-1) = fileData.rawData;

                        % EMGデータの統合（EMGが有効で、データが存在する場合）
                        if obj.params.acquisition.emg.enable && isfield(fileData, 'emgData')
                            emgCount = size(fileData.emgData, 2);
                            mergedEMG(:, currentEMGSample:currentEMGSample+emgCount-1) = fileData.emgData;
                        end

                        % ラベルの統合
                        if isfield(fileData, 'labels')
                            for j = 1:length(fileData.labels)
                                mergedLabels(labelIndex) = fileData.labels(j);
                                labelIndex = labelIndex + 1;
                            end
                        end

                        % EMGラベルの統合（EMGが有効な場合のみ）
                        if obj.params.acquisition.emg.enable && isfield(fileData, 'emgLabels')
                            for j = 1:length(fileData.emgLabels)
                                mergedEMGLabels(emgLabelIndex) = fileData.emgLabels(j);
                                emgLabelIndex = emgLabelIndex + 1;
                            end
                        end

                        currentEEGSample = currentEEGSample + eegCount;
                        if obj.params.acquisition.emg.enable && isfield(fileData, 'emgData')
                            currentEMGSample = currentEMGSample + emgCount;
                        end
                    end
                end

                % 未使用部分の削除
                mergedLabels = mergedLabels(1:labelIndex-1);
                if obj.params.acquisition.emg.enable
                    mergedEMGLabels = mergedEMGLabels(1:emgLabelIndex-1);
                else
                    mergedEMGLabels = [];
                end

                fprintf('Data merged successfully:\n');
                fprintf('  EEG samples: %d\n', size(mergedEEG, 2));
                fprintf('  EMG samples: %d\n', size(mergedEMG, 2));
                fprintf('  EEG labels: %d\n', length(mergedLabels));
                fprintf('  EMG labels: %d\n', length(mergedEMGLabels));

            catch ME
                error('Data merging failed: %s', ME.message);
            end
        end
        
        function mergeAndSaveData(obj)
            try
                fprintf('Merging data files...\n');

                % データの統合
                [mergedEEG, mergedEMG, mergedLabels, mergedEMGLabels] = obj.mergeTempFiles();

                % 保存データの構造体作成
                saveData = struct();
                saveData.params = obj.params;
                saveData.rawData = mergedEEG;
                saveData.labels = mergedLabels;

                % EMGが有効な場合のみEMGデータを保存
                if obj.params.acquisition.emg.enable
                    saveData.emgData = mergedEMG;
                    saveData.emgLabels = mergedEMGLabels;
                end

                % データの保存
                savedFile = obj.dataManager.saveDataset(saveData);
                fprintf('Final data saved to: %s\n', savedFile);

                % 一時ファイルの削除
                for i = 1:length(obj.tempDataFiles)
                    if exist(obj.tempDataFiles{i}, 'file')
                        delete(obj.tempDataFiles{i});
                    end
                end

            catch ME
                error('Failed to save final results: %s', ME.message);
            end
        end
        
        function initializeOnline(obj)
            try
                % オンライン処理用の学習済みモデル読み込み
                loadedData = DataLoader.loadDataBrowserWithPrompt('オンライン処理');
                
                % 正規化パラメータの読み込みと検証
                if obj.params.signal.preprocessing.normalize.enable
                    if isfield(loadedData, 'processingInfo') && ...
                       isfield(loadedData.processingInfo, 'normalize')
                        obj.normParams = loadedData.processingInfo.normalize;
                        obj.validateNormalizationParams(obj.normParams);
                        obj.displayNormalizationParams(obj.normParams);
                    else
                        error('Normalization parameters not found in loaded data (processingInfo.normalize)');
                    end
                end

                % アクティブな分類器の確認
                if ~isfield(loadedData.classifier, obj.params.classifier.activeClassifier)
                    error('Selected classifier "%s" not found in loaded data', obj.params.classifier.activeClassifier);
                end

                % 分類器モデルの設定
                if ~isfield(loadedData.classifier.(obj.params.classifier.activeClassifier), 'model')
                    error('%s model not found in loaded data', upper(obj.params.classifier.activeClassifier));
                end
                obj.classifiers = loadedData.classifier;

                % SVMの場合のみ最適閾値を設定
                if strcmp(obj.params.classifier.activeClassifier, 'svm')
                    if obj.params.classifier.svm.probability
                        % 分類器の性能情報から最適閾値を取得
                        if isfield(loadedData.classifier.svm, 'performance') && ...
                           isfield(loadedData.classifier.svm.performance, 'optimalThreshold') && ...
                           ~isempty(loadedData.classifier.svm.performance.optimalThreshold)
                            obj.optimalThreshold = loadedData.classifier.svm.performance.optimalThreshold;
                        end
                    end
                    % デフォルトの閾値を設定
                    obj.optimalThreshold = obj.params.classifier.svm.threshold.rest;
                end

                % CSPフィルタの設定
                if ~isfield(loadedData, 'results') || ~isfield(loadedData.results, 'csp')
                    error('CSP filters not found in loaded data');
                end
                obj.results.csp.filters = loadedData.results.csp.filters;

                fprintf('Successfully initialized online processing with %s classifier\n', ...
                    upper(obj.params.classifier.activeClassifier));

            catch ME
                obj.guiController.showError('Online processing initialization failed', ME.message);
                obj.stop();
                rethrow(ME);
            end
        end
        
        function validateNormalizationParams(obj, normParams)
            % 正規化パラメータの妥当性チェック
            switch obj.normParams.method
                case 'zscore'
                    if ~isfield(normParams, 'mean') || ~isfield(normParams, 'std')
                        error('z-score正規化に必要なパラメータ（mean, std）が不足しています．');
                    end
                    if any(normParams.std == 0)
                        error('標準偏差が0のチャンネルが存在します．');
                    end
                    
                case 'minmax'
                    if ~isfield(normParams, 'min') || ~isfield(normParams, 'max')
                        error('min-max正規化に必要なパラメータ（min, max）が不足しています．');
                    end
                    if any(normParams.max == normParams.min)
                        error('最大値と最小値が同じチャンネルが存在します．');
                    end
                    
                case 'robust'
                    if ~isfield(normParams, 'median') || ~isfield(normParams, 'mad')
                        error('ロバスト正規化に必要なパラメータ（median, mad）が不足しています．');
                    end
                    if any(normParams.mad == 0)
                        error('MADが0のチャンネルが存在します．');
                    end
                    
                otherwise
                    error('未知の正規化方法です: %s', obj.params.signal.normalize.method);
            end
        end
        
        function displayNormalizationParams(obj, normParams)
            % 正規化パラメータの情報を表示
            fprintf('\n正規化パラメータの情報:\n');
            fprintf('------------------------\n');
            
            switch obj.normParams.method
                case 'zscore'
                    fprintf('平均値の範囲: [%.4f, %.4f]\n', min(normParams.mean), max(normParams.mean));
                    fprintf('標準偏差の範囲: [%.4f, %.4f]\n', min(normParams.std), max(normParams.std));
                    
                case 'minmax'
                    fprintf('最小値の範囲: [%.4f, %.4f]\n', min(normParams.min), max(normParams.min));
                    fprintf('最大値の範囲: [%.4f, %.4f]\n', min(normParams.max), max(normParams.max));
                    
                case 'robust'
                    fprintf('中央値の範囲: [%.4f, %.4f]\n', min(normParams.median), max(normParams.median));
                    fprintf('MADの範囲: [%.4f, %.4f]\n', min(normParams.mad), max(normParams.mad));
            end
            
            fprintf('------------------------\n');
        end
        
        function initializeDataBuffers(obj)
            obj.processingWindow = round(obj.params.signal.window.analysis * obj.params.device.sampleRate);
            obj.slidingStep = round(obj.params.signal.window.updateBuffer * obj.params.device.sampleRate);
            obj.bufferSize = round(obj.params.signal.window.bufferSize * obj.params.device.sampleRate);

            % バッファを0で初期化
            obj.dataBuffer = zeros(obj.params.device.channelCount, 0);

            % EMGが有効な場合のみEMGバッファを初期化
            if obj.params.acquisition.emg.enable
                obj.emgBuffer = zeros(obj.params.acquisition.emg.channels.count, 0);
            end
        end
        
        function updateDataBuffer(obj, eegData)
            if isempty(eegData)
                return;
            end

            try
                % バッファにデータを追加
                obj.dataBuffer = [obj.dataBuffer, eegData];

                % バッファがbufferSizeを超えた場合の処理
                if size(obj.dataBuffer, 2) >= obj.bufferSize
                    % オンラインモードの処理
                    if strcmpi(obj.params.acquisition.mode, 'online')
                        obj.processOnline();
                    end
                    
                    % スライダー処理
                    if ~obj.isPaused
                        obj.updateSliderValue();
                    end
                    
                    % バッファのシフト
                    obj.dataBuffer = obj.dataBuffer(:, obj.slidingStep+1:end);
                end

            catch ME
                warning(ME.identifier, '%s', ME.message);
                fprintf('Error in updateBuffer: %s\n', getReport(ME, 'extended'));
            end
        end
        
        function processOnline(obj)
            try
                obj.currentTotalSamples = obj.totalSampleCount + size(obj.rawData, 2);

                % 前処理
                preprocessedSegment = obj.preprocessSignal();
                if isempty(preprocessedSegment)
                    return;
                end

                % 最新の解析ウィンドウを抽出
                if size(preprocessedSegment, 2) > obj.processingWindow
                    % 最新のobj.processingWindowのデータを抽出
                    analysisSegment = preprocessedSegment(:, end-obj.processingWindow+1:end);
                else
                    % データが解析ウィンドウより小さい場合はそのまま使用
                    analysisSegment = preprocessedSegment;
                end

                % 各特徴量の処理（最新の解析ウィンドウのみを使用）
                obj.processPowerFeatures(analysisSegment);
                obj.processFAAFeatures(analysisSegment);
                obj.processABRatioFeatures(analysisSegment);
                obj.processEmotionFeatures(analysisSegment);

                % CSP特徴量の抽出と分類
                if obj.params.feature.csp.enable
                    currentFeatures = obj.processCSPFeatures(analysisSegment);
                end
                
                switch obj.params.classifier.activeClassifier
                    case 'svm'
                         [label, score] = obj.processClassification(currentFeatures);
                         
                    case 'ecoc'
                         [label, score] = obj.processClassification(currentFeatures);

                    case 'cnn'
                         [label, score] = obj.processClassification(analysisSegment);
                end

                % 最新の結果を構造体として保存
                obj.latestResults = struct(...
                    'prediction', struct(...
                        'label', label, ...
                        'score', score ...
                    ), ...
                    'features', struct(...
                        'faa', obj.getLatestFeature(obj.results.faa), ...
                        'abRatio', obj.getLatestFeature(obj.results.abRatio), ...
                        'emotion', obj.getLatestFeature(obj.results.emotion) ...
                    ) ...
                );

                % UDP送信
                jsonStr = jsonencode(obj.latestResults);
                fprintf('JSON data size before sending: %d bytes\n', strlength(jsonStr));
                obj.sendResults(obj.latestResults);

            catch ME
                obj.handleError(ME);
            end
        end
        
        function preprocessedSegment = preprocessSignal(obj)
            try
                preprocessedSegment = [];
                if obj.params.signal.enable && ~isempty(obj.dataBuffer)
                    data = obj.dataBuffer;

                    % アーティファクト除去
                    if obj.params.signal.preprocessing.artifact.enable
                        [data, ~] = obj.artifactRemover.removeArtifacts(data, 'all');
                    end

                    % ベースライン補正
                    if obj.params.signal.preprocessing.baseline.enable
                        [data, ~] = obj.baselineCorrector.correctBaseline(...
                            data, obj.params.signal.preprocessing.baseline.method);
                    end

                    % ダウンサンプリング
                    if obj.params.signal.preprocessing.downsample.enable
                        [data, ~] = obj.downSampler.downsample(...
                            data, obj.params.signal.preprocessing.downsample.targetRate);
                    end

                    % フィルタリング
                    if obj.params.signal.preprocessing.filter.notch.enable
                        [data, ~] = obj.notchFilter.designAndApplyFilter(data);
                    end
                    if obj.params.signal.preprocessing.filter.fir.enable
                        [data, ~] = obj.firFilter.designAndApplyFilter(data);
                    end

                    % 正規化
                    if obj.params.signal.preprocessing.normalize.enable
                        if strcmpi(obj.params.acquisition.mode, 'online')
                            data = obj.normalizer.normalizeOnline(data, obj.normParams);
                        else
                            [data, ~] = obj.normalizer.normalize(data);
                        end
                    end
                    
                    preprocessedSegment = data;
                    
                end
            catch ME
                error('Preprocessing failed: %s', ME.message);
            end
        end
        
        function processPowerFeatures(obj, preprocessedSegment)
            if ~obj.params.feature.power.enable || isempty(preprocessedSegment)
                return;
            end
        
            % PowerExtractorを使用してパワー値を計算
            bandNames = obj.params.feature.power.bands.names;
            if iscell(bandNames{1})
                bandNames = bandNames{1};
            end
        
            bandPowers = struct();
            for i = 1:length(bandNames)
                bandName = bandNames{i};
                freqRange = obj.params.feature.power.bands.(bandName);
                bandPowers.(bandName) = obj.powerExtractor.calculatePower(preprocessedSegment, freqRange);
            end
            
            currentTime = toc(obj.processingTimer)*1000;
            newPowerResult = struct(...
                'bands', bandPowers, ...
                'time', currentTime, ...
                'sample', obj.currentTotalSamples);
        
            if isempty(obj.results.power)
                obj.results.power = newPowerResult;
            else
                obj.results.power(end+1) = newPowerResult;
            end
        end
        
        function processFAAFeatures(obj, preprocessedSegment)
            if ~obj.params.feature.faa.enable || isempty(preprocessedSegment)
                return;
            end
        
            % FAAExtractorを使用してFAA値を計算
            faaResults = obj.faaExtractor.calculateFAA(preprocessedSegment);
            
            if ~isempty(faaResults)
                if iscell(faaResults)
                    faaResult = faaResults{1};
                else
                    faaResult = faaResults;
                end
                
                currentTime = toc(obj.processingTimer)*1000;
                newFAAResult = struct(...
                    'faa', faaResult.faa, ...
                    'arousal', faaResult.pleasureState, ...
                    'time', currentTime, ...
                    'sample', obj.currentTotalSamples);
        
                if isempty(obj.results.faa)
                    obj.results.faa = newFAAResult;
                else
                    obj.results.faa(end+1) = newFAAResult;
                end
            end
        end
        
        function processABRatioFeatures(obj, preprocessedSegment)
            if ~obj.params.feature.abRatio.enable || isempty(preprocessedSegment)
                return;
            end

            % α/β比の計算
            [abRatio, arousalState] = obj.abRatioExtractor.calculateABRatio(preprocessedSegment);
            
            currentTime = toc(obj.processingTimer)*1000;
            newABRatioResult = struct(...
                'ratio', abRatio, ...
                'state', arousalState, ...
                'time', currentTime, ...
                'sample', obj.currentTotalSamples);

            if isempty(obj.results.abRatio)
                obj.results.abRatio = newABRatioResult;
            else
                obj.results.abRatio(end+1) = newABRatioResult;
            end
        end
        
        function processEmotionFeatures(obj, preprocessedSegment)
            if ~obj.params.feature.emotion.enable || isempty(preprocessedSegment)
                return;
            end

            emotionResults = obj.emotionExtractor.classifyEmotion(preprocessedSegment);
            if iscell(emotionResults)
                emotionResult = emotionResults{1};
            else
                emotionResult = emotionResults;
            end
            
            currentTime = toc(obj.processingTimer)*1000;
            newEmotionResult = struct(...
                'state', emotionResult.state, ...
                'coordinates', emotionResult.coordinates, ...
                'emotionCoords', emotionResult.emotionCoords, ...
                'time', currentTime, ...
                'sample', obj.currentTotalSamples);

            if isempty(obj.results.emotion)
                obj.results.emotion = newEmotionResult;
            else
                obj.results.emotion(end+1) = newEmotionResult;
            end
        end
        
        function currentFeatures = processCSPFeatures(obj, preprocessedSegment)
            if ~obj.params.feature.csp.enable || isempty(preprocessedSegment)
                currentFeatures = [];
                return;
            end

            try
                % データとフィルタのサイズを確認
                [n_channels, n_samples] = size(preprocessedSegment);
                [filter_rows, filter_cols] = size(obj.results.csp.filters);

                % CSP特徴量の抽出
                currentFeatures = obj.cspExtractor.extractFeatures(...
                    preprocessedSegment, obj.results.csp.filters);
                
                currentTime = toc(obj.processingTimer)*1000;
                if ~isempty(currentFeatures)
                    % CSP特徴量を結果に保存
                    newCSPResult = struct(...
                        'features', currentFeatures, ...
                        'time', currentTime, ...
                        'sample', obj.currentTotalSamples);

                    if isempty(obj.results.csp.features)
                        obj.results.csp.features = newCSPResult;
                    else
                        obj.results.csp.features(end+1) = newCSPResult;
                    end
                end
            catch ME
                % より詳細なエラー情報を提供
                warning('CSPFeatures:Error', 'Error in processCSPFeatures: %s\nData size: %dx%d, Filter size: %dx%d', ...
                    ME.message, n_channels, n_samples, filter_rows, filter_cols);
                currentFeatures = [];
            end
        end
        
        function [label, score] = processClassification(obj, currentFeatures)
            label = [];
            score = [];

            try
                switch obj.params.classifier.activeClassifier
                    case 'svm'
                        % SVMモデルの存在確認
                        if ~isfield(obj.classifiers, 'svm') || isempty(obj.classifiers.svm.model)
                            fprintf('Warning: SVM model not found\n');
                            return;
                        end

                        [label, score] = obj.svmClassifier.predictOnline(...
                            currentFeatures, obj.classifiers.svm.model, obj.optimalThreshold);

                    case 'ecoc'
                        [label, score] = obj.ecocClassifier.predictOnline(...
                            currentFeatures, obj.classifiers.ecoc.model);

                    case 'cnn'
                        [label, score] = obj.cnnClassifier.predictOnline(...
                            currentFeatures, obj.classifiers.cnn.model);
                end

                % 予測結果の保存
                if ~isempty(label)
                    currentTime = toc(obj.processingTimer)*1000;
                    newPredictResult = struct(...
                        'label', label, ...
                        'score', score, ...
                        'time', currentTime, ...
                        'classifier', obj.params.classifier.activeClassifier);

                    % SVMの場合のみ閾値情報を追加
                    if strcmp(obj.params.classifier.activeClassifier, 'svm') && obj.params.classifier.svm.probability
                        newPredictResult.threshold = obj.optimalThreshold;
                    end

                    if isempty(obj.results.predict)
                        obj.results.predict = newPredictResult;
                    else
                        obj.results.predict(end+1) = newPredictResult;
                    end
                end
            catch ME
                fprintf('Error in processClassification: %s\n', ME.message);
                warning(ME.identifier, '%s', ME.message);
            end
        end

        function sendResults(obj, udpData)
            if ~isempty(udpData)
                obj.udpManager.sendTrigger(udpData);
            end
        end
        
        function handleError(~, ME)
            warning(ME.identifier, 'Error in processOnline: %s\n', ME.message);
            fprintf('Error stack:\n');
            for k = 1:length(ME.stack)
                fprintf('File: %s, Line: %d, Function: %s\n', ...
                    ME.stack(k).file, ME.stack(k).line, ME.stack(k).name);
            end
        end
        
        function processGUI(obj)
            try
                % 表示用データの準備
                displayData = struct();
                
                % バンドパスフィルタの設計(1-45Hz)
                fs = obj.params.device.sampleRate;
                [b, a] = butter(4, [1 45]/(fs/2), 'bandpass');

                % フィルタリングを各チャンネルに適用
                filteredData = zeros(size(obj.rawData));
                for ch = 1:size(obj.rawData, 1)
                    filteredData(ch,:) = filtfilt(b, a, obj.rawData(ch,:));
                end

                % EEGデータの表示準備
                if obj.params.gui.display.visualization.enable.rawData && ~isempty(obj.rawData)
                    displaySeconds = obj.params.gui.display.visualization.scale.displaySeconds;
                    displaySamples = round(displaySeconds * obj.params.device.sampleRate);

                    if size(obj.rawData, 2) > displaySamples
                        displayData.rawData = filteredData(:, end-displaySamples+1:end);
                    else
                        displayData.rawData = filteredData;
                    end
                end
                
                % EMGデータの表示準備（EMGが有効な場合のみ）
                if obj.params.acquisition.emg.enable && ...
                   obj.params.gui.display.visualization.enable.emgData && ...
                   ~isempty(obj.emgData)
                    displaySeconds = obj.params.gui.display.visualization.scale.displaySeconds;
                    displaySamples = round(displaySeconds * obj.params.device.sampleRate);

                    if size(obj.emgData, 2) > displaySamples
                        displayData.emgData = obj.emgData(:, end-displaySamples+1:end);
                    else
                        displayData.emgData = obj.emgData;
                    end
                end
                
                % パワースペクトル表示の準備
                if obj.params.gui.display.visualization.enable.spectrum && ...
                   isfield(displayData, 'rawData') && ...
                   ~isempty(displayData.rawData)

                    % 最新のデータセグメントからスペクトルを計算
                    [pxx, f] = obj.powerExtractor.calculateSpectrum(filteredData);

                    % 表示範囲の制限
                    freqRange = obj.params.gui.display.visualization.scale.freq;
                    freqIdx = (f >= freqRange(1) & f <= freqRange(2));

                    % スペクトルデータの保存
                    displayData.spectrum = struct(...
                        'pxx', pxx(freqIdx), ...
                        'f', f(freqIdx));
                end

                % ERSP表示の準備
                if obj.params.gui.display.visualization.enable.ersp && ...
                   isfield(displayData, 'rawData') && ...
                   ~isempty(displayData.rawData)

                    % 最小データ長のチェック
                    minSamples = 2 * obj.params.gui.display.visualization.ersp.numFreqs;
                    if size(displayData.rawData, 2) >= minSamples
                        [ersp, times, freqs] = obj.powerExtractor.calculateERSP(displayData.rawData);
                        if ~isempty(ersp) && ~isempty(times) && ~isempty(freqs)
                            % 表示範囲の制限
                            timeRange = obj.params.gui.display.visualization.ersp.time;
                            freqRange = obj.params.gui.display.visualization.ersp.freqRange;

                            timeIdx = (times >= timeRange(1) & times <= timeRange(2));
                            freqIdx = (freqs >= freqRange(1) & freqs <= freqRange(2));

                            displayData.ersp = struct(...
                                'ersp', ersp(freqIdx, timeIdx), ...
                                'times', times(timeIdx), ...
                                'freqs', freqs(freqIdx));
                        end
                    end
                end

                % GUIの更新
                if ~isempty(fieldnames(displayData))
                    obj.guiController.updateDisplayData(displayData);
                end

            catch ME
                warning(ME.identifier, '%s', ME.message);
                fprintf('Error in processGUI: %s\n', getReport(ME, 'extended'));
            end
        end

        function updateSliderValue(obj)
            sliderValue = obj.guiController.getSliderValue();
            if ~isempty(sliderValue)
                currentTime = toc(obj.processingTimer)*1000;
                obj.currentTotalSamples = obj.totalSampleCount + size(obj.rawData, 2);

                trigger = struct(...
                    'value', sliderValue, ...
                    'time', uint64(currentTime), ...
                    'sample', obj.currentTotalSamples);
                obj.labels = [obj.labels; trigger];
            end
        end
        
        function updateParameter(obj, paramName, value)
            % パラメータの動的更新
            try
                switch lower(paramName)
                    case 'window size'
                        obj.params.signal.window.analysis = value;
                        obj.initializeDataBuffers();
                    case 'filter range'
                        obj.params.signal.filter.fir.frequency = value;
                    case 'threshold'
                        obj.params.classifier.svm.threshold.rest = value;
                        obj.optimalThreshold = value;  % オンライン処理用の閾値も更新
                        fprintf('Threshold updated: %.3f\n', value);
                end      
            catch ME
                obj.guiController.showError('Parameter Update Error', ME.message);
            end
        end
        
        function coords = getEmotionCoordinates(~, emotionState)
            % 感情状態を4次元座標に変換するメソッド
            % 座標は [快活性, 快不活性, 不快不活性, 不快活性] を表す
            emotionMap = containers.Map(...
                {'安静', '興奮', '喜び', '快適', 'リラックス', '眠気', '憂鬱', '不快', '緊張'}, ...
                {[0 0 0 0], [100 0 0 100], [100 0 0 0], [100 100 0 0], ...
                [0 100 0 0], [0 100 100 0], [0 0 100 0], [0 0 100 100], [0 0 0 100]});
            
            if emotionMap.isKey(emotionState)
                coords = emotionMap(emotionState);
            else
                coords = [0 0 0 0];  % デフォルト値（安静状態）
                warning('Emotion state "%s" not found. Using default coordinates.', emotionState);
            end
        end
        
        % ヘルパー関数：最新の結果を取得
        function latest = getLatestFeature(~, data)
            if isempty(data)
                latest = [];
                return;
            end

            if isstruct(data)
                % 構造体配列の場合、最後の要素を取得
                latest = data(end);

                % CSP特徴量の特別処理
                if isfield(latest, 'features')
                    latest = latest.features;
                end
            elseif isnumeric(data)
                % 数値配列の場合、最後の行を取得
                latest = data(end,:);
            else
                % その他のデータ型の場合は空を返す
                latest = [];
            end
        end
        
        % 配列の各要素に対して小数点以下2桁に制限するヘルパー関数
        function formattedArray = formatArray(data, precision)
            if nargin < 2
                precision = 2;  % デフォルトは小数点以下2桁
            end

            % 配列の各要素に対してフォーマットを適用
            formattedArray = arrayfun(@(x) str2double(sprintf('%.*f', precision, x)), data);
        end
    end
end<|MERGE_RESOLUTION|>--- conflicted
+++ resolved
@@ -162,9 +162,6 @@
             end
         end
         
-<<<<<<< HEAD
-        
-=======
         function stop(obj)
             if obj.isRunning
                 try
@@ -222,7 +219,6 @@
                 end
             end
         end
->>>>>>> c612f9fb
         
         function pause(obj)
             if obj.isRunning && ~obj.isPaused
